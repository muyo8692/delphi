--- conflicted
+++ resolved
@@ -49,16 +49,9 @@
         submodule_dict[layer] = submodule
 
     with model.edit(" "):
-<<<<<<< HEAD
-        for layer_idx, _ in ae_dict.items():
-            layer = model.model.layers[layer_idx]
-            acts = layer.output[0]
-            layer.ae(acts, hook=True)
-=======
         for _, submodule in submodule_dict.items():
             acts = submodule_dict.output[0]
             submodule_dict.ae(acts, hook=True)
->>>>>>> 54b97faf
 
     return submodule_dict	
 
@@ -79,16 +72,9 @@
         submodule_dict[layer] = submodule
 
     with model.edit(" "):
-<<<<<<< HEAD
-        for layer_idx, _ in ae_dict.items():
-            layer = model.transformer.h[layer_idx]
-            acts = layer.output[0]
-            layer.ae(acts, hook=True)
-=======
         for _, submodule in submodule_dict.items():
             acts = submodule.output[0]
             submodule.ae(acts, hook=True)
->>>>>>> 54b97faf
 
     return submodule_dict
 
